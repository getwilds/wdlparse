# wdlparse

[![Test](https://github.com/getwilds/wdlparse/actions/workflows/test.yml/badge.svg)](https://github.com/getwilds/wdlparse/actions/workflows/test.yml)

> [!NOTE]
> This is an alpha version.

A command-line tool and Python library for parsing WDL (Workflow Description Language) files.

wdlparse provides both a CLI tool and Python bindings for parsing and analyzing WDL files with high performance and detailed diagnostics.

## Installation

### CLI Tool

If you don't have Rust/cargo installed, go to <https://rustup.rs/> to get them installed.

#### From source

```bash
cargo install --path . --bin wdlparse
```

#### From releases

Go to the release pages to get the latest version.

<https://github.com/getwilds/wdlparse/releases>

```bash
cargo install --git https://github.com/getwilds/wdlparse --tag v0.0.5 --bin wdlparse
```

### Python Library

Install using `uv` (recommended) or `pip`:

```bash
# Clone the repository
git clone https://github.com/getwilds/wdlparse
cd wdlparse

# Install with uv
uv add --dev maturin
uv run maturin develop --release

# Or with pip in a virtual environment
pip install maturin
maturin develop --release
```

## Testing

### Rust Tests
```bash
cargo test
```

### Python Tests
```bash
# With uv
uv run pytest python/tests/ -v

# Or with pip
pytest python/tests/ -v
```

<<<<<<< HEAD
## The commands

```bash
wdlparse
```
=======
## CLI Usage
>>>>>>> e1bdd991

```bash
A command-line tool for parsing WDL (Workflow Description Language) files

Usage: wdlparse <COMMAND>

Commands:
  parse    Parse a WDL file and display the syntax tree
  info     Show information about a WDL file (version, tasks, workflows, etc.)
  mermaid  Generate a Mermaid diagram from a WDL workflow
  help     Print this message or the help of the given subcommand(s)

Options:
  -h, --help     Print help (see more with '--help')
  -V, --version  Print version
```

## Usage

### Parse a WDL file

```bash
# Display syntax tree (default)
wdlparse parse examples/hello_world.wdl

# Human-readable output
wdlparse parse examples/hello_world.wdl --format human

# JSON output
wdlparse parse examples/hello_world.wdl --format json

# Verbose output with diagnostics
wdlparse parse examples/hello_world.wdl --verbose

# Extract basic metadata even from files with syntax errors
wdlparse parse examples/malformed.wdl --extract-metadata --format json
```

### Get file information

```bash
# Show WDL file structure and metadata
wdlparse info examples/hello_world.wdl

# JSON output
wdlparse info examples/hello_world.wdl --format json

# Extract robust metadata from problematic files
wdlparse info examples/malformed.wdl --extract-metadata --format json
```

<<<<<<< HEAD
## Output Formats for parse and info
=======
### CLI Flags

- `--format`: Output format (human, json, tree)
- `--verbose`: Show detailed diagnostic information (parse command)
- `--extract-metadata`: Extract basic metadata using robust fallback methods

### CLI Output Formats
>>>>>>> e1bdd991

- **human**: User-friendly output with colors and formatting
- **json**: Machine-readable JSON output
- **tree**: Raw syntax tree output (parse command only)

<<<<<<< HEAD
### WDL to Mermaid

```bash
wdlparse mermaid examples/hello_world.wdl

# Convert to SVG with mmdc
npm install -g @mermaid-js/mermaid-cli
wdlparse mermaid examples/hello_world.wdl | mmdc -i - -o hello_world.svg
wdlparse mermaid examples/hello_world.wdl | mmdc -i - -o hello_world.png
```
=======
When `--extract-metadata` is used with JSON format, a `basic_metadata` field is added containing version, workflow name, and task names extracted using regex patterns that work even with syntax errors.

## Python Library

wdlparse provides Python bindings built with PyO3 and maturin for high-performance WDL parsing directly from Python.

### Python Usage

```python
import wdlparse

# Parse WDL from string
wdl_content = """
version 1.0

task hello {
    input {
        String name = "World"
    }
    
    command {
        echo "Hello ${name}!"
    }
    
    output {
        String greeting = stdout()
    }
}
"""

# Parse with different output formats
result = wdlparse.parse_text(wdl_content, output_format="human", verbose=True)
print(f"Diagnostics: {result['diagnostics_count']}")
print(f"Has errors: {result['has_errors']}")
print(result['output'])

# Parse from file with robust metadata extraction
result = wdlparse.parse("path/to/file.wdl", output_format="json", extract_metadata=True)
print(f"File: {result.file_path}")
print(result.output)

# Get file information with robust metadata
info = wdlparse.info("path/to/file.wdl", output_format="json", extract_metadata=True)
print(info)

# Using the high-level API
parser = wdlparse.WDLParser(verbose=True)
result = parser.parse_string(wdl_content)
```

### Python API Reference

#### Functions

- `parse_text(content, output_format="human", verbose=False, extract_metadata=False)` - Parse WDL from string
- `parse(file_path, output_format="human", verbose=False, extract_metadata=False)` - Parse WDL from file  
- `info(file_path, output_format="human", extract_metadata=False)` - Get WDL file information

#### Classes

- `WDLParser(verbose=False)` - High-level parser interface
- `ParseResult` - Contains parsing results and diagnostics
- `OutputFormat` - Enum for output format options (Human, Json, Tree)

#### Python Output Formats

- `"human"` - User-friendly formatted output
- `"json"` - Structured JSON output
- `"tree"` - Syntax tree representation

### Python Examples and Tests

```bash
# Run the example (with uv)
uv run python python/examples/usage.py

# Run tests (with uv)  
uv run pytest python/tests/ -v
```

## Development

For detailed build instructions and development setup, see [BUILD.md](BUILD.md).

### Building Both CLI and Python Library

This repository supports building both the CLI tool and Python library from the same codebase using Cargo features:

- **CLI only**: `cargo build --bin wdlparse` (default, no Python dependencies)
- **Python library**: `maturin develop` (enables `python` feature with PyO3)

The Python bindings are conditionally compiled using the `python` feature flag, allowing the CLI to be built without any Python dependencies while still supporting the full Python interface when needed.
>>>>>>> e1bdd991
<|MERGE_RESOLUTION|>--- conflicted
+++ resolved
@@ -65,35 +65,11 @@
 pytest python/tests/ -v
 ```
 
-<<<<<<< HEAD
-## The commands
-
-```bash
-wdlparse
-```
-=======
 ## CLI Usage
->>>>>>> e1bdd991
-
-```bash
-A command-line tool for parsing WDL (Workflow Description Language) files
-
-Usage: wdlparse <COMMAND>
-
-Commands:
-  parse    Parse a WDL file and display the syntax tree
-  info     Show information about a WDL file (version, tasks, workflows, etc.)
-  mermaid  Generate a Mermaid diagram from a WDL workflow
-  help     Print this message or the help of the given subcommand(s)
-
-Options:
-  -h, --help     Print help (see more with '--help')
-  -V, --version  Print version
-```
-
-## Usage
-
-### Parse a WDL file
+
+### Basic Commands
+
+#### Parse a WDL file
 
 ```bash
 # Display syntax tree (default)
@@ -112,7 +88,7 @@
 wdlparse parse examples/malformed.wdl --extract-metadata --format json
 ```
 
-### Get file information
+#### Get file information
 
 ```bash
 # Show WDL file structure and metadata
@@ -125,9 +101,6 @@
 wdlparse info examples/malformed.wdl --extract-metadata --format json
 ```
 
-<<<<<<< HEAD
-## Output Formats for parse and info
-=======
 ### CLI Flags
 
 - `--format`: Output format (human, json, tree)
@@ -135,24 +108,11 @@
 - `--extract-metadata`: Extract basic metadata using robust fallback methods
 
 ### CLI Output Formats
->>>>>>> e1bdd991
 
 - **human**: User-friendly output with colors and formatting
 - **json**: Machine-readable JSON output
 - **tree**: Raw syntax tree output (parse command only)
 
-<<<<<<< HEAD
-### WDL to Mermaid
-
-```bash
-wdlparse mermaid examples/hello_world.wdl
-
-# Convert to SVG with mmdc
-npm install -g @mermaid-js/mermaid-cli
-wdlparse mermaid examples/hello_world.wdl | mmdc -i - -o hello_world.svg
-wdlparse mermaid examples/hello_world.wdl | mmdc -i - -o hello_world.png
-```
-=======
 When `--extract-metadata` is used with JSON format, a `basic_metadata` field is added containing version, workflow name, and task names extracted using regex patterns that work even with syntax errors.
 
 ## Python Library
@@ -244,5 +204,4 @@
 - **CLI only**: `cargo build --bin wdlparse` (default, no Python dependencies)
 - **Python library**: `maturin develop` (enables `python` feature with PyO3)
 
-The Python bindings are conditionally compiled using the `python` feature flag, allowing the CLI to be built without any Python dependencies while still supporting the full Python interface when needed.
->>>>>>> e1bdd991
+The Python bindings are conditionally compiled using the `python` feature flag, allowing the CLI to be built without any Python dependencies while still supporting the full Python interface when needed.