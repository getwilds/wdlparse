--- conflicted
+++ resolved
@@ -5,11 +5,8 @@
 
 mod commands;
 mod info;
-<<<<<<< HEAD
 mod mermaid;
-=======
 pub mod metadata;
->>>>>>> e1bdd991
 
 #[derive(Parser)]
 #[command(name = "wdlparse")]
@@ -52,8 +49,12 @@
         /// Output format
         #[arg(short, long, value_enum, default_value = "human")]
         format: OutputFormat,
-<<<<<<< HEAD
+
+        /// Extract basic metadata using robust fallback methods
+        #[arg(long)]
+        extract_metadata: bool,
     },
+
     /// Generate a Mermaid diagram from a WDL workflow
     #[command(
         long_about = "Generate a Mermaid.js flowchart diagram from a WDL workflow.\n\nThe diagram shows tasks, workflows, calls, conditionals, scatter operations, and their dependencies. Output can be saved to a file or printed to stdout for use with Mermaid.js renderers."
@@ -68,14 +69,6 @@
         output: Option<PathBuf>,
     },
 }
-=======
->>>>>>> e1bdd991
-
-        /// Extract basic metadata using robust fallback methods
-        #[arg(long)]
-        extract_metadata: bool,
-    },
-}
 
 fn main() -> Result<()> {
     let cli = Cli::parse();
@@ -85,11 +78,6 @@
             file,
             format,
             verbose,
-<<<<<<< HEAD
-        } => commands::parse_command(file, format, verbose),
-        Commands::Info { file, format } => commands::info_command(file, format),
-        Commands::Mermaid { file, output } => commands::mermaid_command(file, output),
-=======
             extract_metadata,
         } => commands::parse_command(file, format, verbose, extract_metadata),
         Commands::Info {
@@ -97,6 +85,6 @@
             format,
             extract_metadata,
         } => commands::info_command(file, format, extract_metadata),
->>>>>>> e1bdd991
+        Commands::Mermaid { file, output } => commands::mermaid_command(file, output),
     }
 }