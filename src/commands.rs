use crate::info::{
    CallInfo, CallInputItem, ImportInfo, InputInfo, MetaItem, OutputInfo, RuntimeItem, StructInfo,
    TaskInfo, WdlInfo, WorkflowInfo,
};
<<<<<<< HEAD
use crate::mermaid::{extract_workflow_graph, generate_mermaid};
=======
use crate::metadata::BasicWdlMetadata;
>>>>>>> e1bdd991
use crate::OutputFormat;
use anyhow::{Context, Result};
use colored::*;
use std::fs;
use std::path::{Path, PathBuf};
use wdl_grammar::{SyntaxKind, SyntaxTree};

pub fn parse_command(
    file: PathBuf,
    format: OutputFormat,
    verbose: bool,
    extract_metadata: bool,
) -> Result<()> {
    let content = read_wdl_file(&file)?;
    let (tree, diagnostics) = SyntaxTree::parse(&content);

    // Extract basic metadata if requested
    let basic_metadata = if extract_metadata {
        Some(BasicWdlMetadata::extract_from_text(&content))
    } else {
        None
    };

    if verbose && !diagnostics.is_empty() {
        println!("{}", "Diagnostics:".yellow().bold());
        for diagnostic in &diagnostics {
            println!(
                "  {}: {}",
                format!("{:?}", diagnostic.severity()).red(),
                diagnostic.message()
            );
        }
        println!();
    }

    match format {
        OutputFormat::Tree => {
            println!("{}", "Syntax Tree:".green().bold());
            println!("{:#?}", tree);
        }
        OutputFormat::Json => {
            let semantic_info = extract_semantic_info(&tree.root());
            let mut json_output = serde_json::json!({
                "file": file.display().to_string(),
                "diagnostics": diagnostics.len(),
                "has_errors": diagnostics.iter().any(|d| matches!(d.severity(), wdl_grammar::Severity::Error)),
                "wdl": semantic_info
            });

            if let Some(metadata) = &basic_metadata {
                json_output["basic_metadata"] = serde_json::to_value(metadata)?;
            }

            println!("{}", serde_json::to_string_pretty(&json_output)?);
        }
        OutputFormat::Human => {
            println!("{} {}", "Parsed:".green().bold(), file.display());
            println!("Root node: {}", format!("{:?}", tree.root().kind()).cyan());
            if !diagnostics.is_empty() {
                println!("Diagnostics: {}", diagnostics.len().to_string().yellow());
            } else {
                println!("{}", "No issues found".green());
            }
        }
    }

    Ok(())
}

pub fn info_command(file: PathBuf, format: OutputFormat, extract_metadata: bool) -> Result<()> {
    let content = read_wdl_file(&file)?;
    let (tree, diagnostics) = SyntaxTree::parse(&content);

    let mut info = WdlInfo::new();
    collect_semantic_info(&tree.root(), &mut info);

    // Extract basic metadata if requested
    let basic_metadata = if extract_metadata {
        Some(BasicWdlMetadata::extract_from_text(&content))
    } else {
        None
    };

    match format {
        OutputFormat::Json => {
            let mut json_output = serde_json::json!({
                "file": file.display().to_string(),
                "version": info.version,
                "tasks": info.tasks,
                "workflows": info.workflows,
                "structs": info.structs,
                "imports": info.imports
            });

            if let Some(metadata) = &basic_metadata {
                json_output["basic_metadata"] = serde_json::to_value(metadata)?;
            }

            println!("{}", serde_json::to_string_pretty(&json_output)?);
        }
        _ => {
            println!("{} {}", "WDL File Info:".cyan().bold(), file.display());
            println!("{}", "─".repeat(50));

            if let Some(version) = &info.version {
                println!("{}: {}", "Version".green().bold(), version);
            }

            println!("{}: {}", "Tasks".green().bold(), info.tasks.len());
            for task in &info.tasks {
                println!("  • {}", task.name);
            }

            println!("{}: {}", "Workflows".green().bold(), info.workflows.len());
            for workflow in &info.workflows {
                println!("  • {}", workflow.name);
            }

            println!("{}: {}", "Structs".green().bold(), info.structs.len());
            for struct_name in &info.structs {
                println!("  • {}", struct_name.name);
            }

            println!("{}: {}", "Imports".green().bold(), info.imports.len());
            for import in &info.imports {
                let display = if let Some(alias) = &import.alias {
                    format!("{} as {}", import.uri, alias)
                } else {
                    import.uri.clone()
                };
                println!("  • {}", display);
            }

            if !diagnostics.is_empty() {
                println!();
                println!("{}: {}", "Diagnostics".yellow().bold(), diagnostics.len());
            }
        }
    }

    Ok(())
}

<<<<<<< HEAD
pub fn mermaid_command(file: PathBuf, output: Option<PathBuf>) -> Result<()> {
    let content = read_wdl_file(&file)?;

    let graph = extract_workflow_graph(&content)
        .map_err(|e| anyhow::anyhow!("Failed to extract workflow graph: {}", e))?;

    let mermaid_diagram = generate_mermaid(&graph);

    match output {
        Some(output_path) => {
            fs::write(&output_path, &mermaid_diagram)
                .with_context(|| format!("Failed to write to file: {}", output_path.display()))?;
            println!(
                "{} Mermaid diagram written to: {}",
                "Success:".green().bold(),
                output_path.display()
            );
        }
        None => {
            println!("{}", mermaid_diagram);
        }
    }

    Ok(())
}

fn read_wdl_file(path: &PathBuf) -> Result<String> {
=======
fn read_wdl_file(path: &Path) -> Result<String> {
>>>>>>> e1bdd991
    if !path.exists() {
        anyhow::bail!("File does not exist: {}", path.display());
    }

    if let Some(extension) = path.extension() {
        if extension != "wdl" {
            eprintln!(
                "{} File does not have .wdl extension: {}",
                "Warning:".yellow().bold(),
                path.display()
            );
        }
    }

    fs::read_to_string(path).with_context(|| format!("Failed to read file: {}", path.display()))
}

pub fn extract_semantic_info(node: &wdl_grammar::SyntaxNode) -> WdlInfo {
    let mut info = WdlInfo::new();
    collect_semantic_info(node, &mut info);
    info
}

fn collect_semantic_info(node: &wdl_grammar::SyntaxNode, info: &mut WdlInfo) {
    match node.kind() {
        SyntaxKind::VersionStatementNode => {
            for child in node.children_with_tokens() {
                if let Some(token) = child.as_token() {
                    if token.kind() == SyntaxKind::Version {
                        info.version = Some(token.text().to_string());
                        break;
                    }
                }
            }
        }
        SyntaxKind::TaskDefinitionNode => {
            if let Some(task_info) = extract_task_info(&node) {
                info.tasks.push(task_info);
            }
        }
        SyntaxKind::WorkflowDefinitionNode => {
            if let Some(workflow_info) = extract_workflow_info(&node) {
                info.workflows.push(workflow_info);
            }
        }
        SyntaxKind::StructDefinitionNode => {
            if let Some(struct_info) = extract_struct_info(&node) {
                info.structs.push(struct_info);
            }
        }
        SyntaxKind::ImportStatementNode => {
            if let Some(import_info) = extract_import_info(&node) {
                info.imports.push(import_info);
            }
        }
        _ => {}
    }

    // Recursively process child nodes
    for child in node.children() {
        collect_semantic_info(&child, info);
    }
}

fn find_identifier_name(node: &wdl_grammar::SyntaxNode) -> Option<String> {
    for child in node.children_with_tokens() {
        if let Some(token) = child.as_token() {
            if token.kind() == SyntaxKind::Ident {
                return Some(token.text().to_string());
            }
        }
    }
    None
}

fn extract_task_info(node: &wdl_grammar::SyntaxNode) -> Option<TaskInfo> {
    let name = find_identifier_name(&node)?;
    let mut task = TaskInfo {
        name,
        inputs: Vec::new(),
        outputs: Vec::new(),
        command: None,
        runtime: Vec::new(),
        meta: Vec::new(),
        parameter_meta: Vec::new(),
    };

    for child in node.children() {
        match child.kind() {
            SyntaxKind::InputSectionNode => {
                task.inputs.extend(extract_inputs(&child));
            }
            SyntaxKind::OutputSectionNode => {
                task.outputs.extend(extract_outputs(&child));
            }
            SyntaxKind::CommandSectionNode => {
                task.command = Some(extract_command_text(&child));
            }
            SyntaxKind::RuntimeSectionNode => {
                task.runtime.extend(extract_runtime_items(&child));
            }
            SyntaxKind::MetadataSectionNode => {
                task.meta.extend(extract_meta_items(&child));
            }
            SyntaxKind::ParameterMetadataSectionNode => {
                task.parameter_meta.extend(extract_meta_items(&child));
            }
            _ => {}
        }
    }

    Some(task)
}

fn extract_workflow_info(node: &wdl_grammar::SyntaxNode) -> Option<WorkflowInfo> {
    let name = find_identifier_name(&node)?;
    let mut workflow = WorkflowInfo {
        name,
        inputs: Vec::new(),
        outputs: Vec::new(),
        calls: Vec::new(),
        meta: Vec::new(),
        parameter_meta: Vec::new(),
    };

    for child in node.children() {
        match child.kind() {
            SyntaxKind::InputSectionNode => {
                workflow.inputs.extend(extract_inputs(&child));
            }
            SyntaxKind::OutputSectionNode => {
                workflow.outputs.extend(extract_outputs(&child));
            }
            SyntaxKind::CallStatementNode => {
                if let Some(call) = extract_call_info(&child) {
                    workflow.calls.push(call);
                }
            }
            SyntaxKind::MetadataSectionNode => {
                workflow.meta.extend(extract_meta_items(&child));
            }
            SyntaxKind::ParameterMetadataSectionNode => {
                workflow.parameter_meta.extend(extract_meta_items(&child));
            }
            _ => {}
        }
    }

    Some(workflow)
}

fn extract_struct_info(node: &wdl_grammar::SyntaxNode) -> Option<StructInfo> {
    let name = find_identifier_name(&node)?;
    let mut struct_info = StructInfo {
        name,
        fields: Vec::new(),
    };

    for child in node.children() {
        if matches!(
            child.kind(),
            SyntaxKind::UnboundDeclNode | SyntaxKind::BoundDeclNode
        ) {
            if let Some(input) = extract_declaration(&child) {
                struct_info.fields.push(input);
            }
        }
    }

    Some(struct_info)
}

fn extract_import_info(node: &wdl_grammar::SyntaxNode) -> Option<ImportInfo> {
    let mut import = ImportInfo {
        uri: String::new(),
        alias: None,
    };

    for child in node.children() {
        if child.kind() == SyntaxKind::LiteralStringNode {
            for string_child in child.children_with_tokens() {
                if let Some(token) = string_child.as_token() {
                    if token.kind() == SyntaxKind::LiteralStringText {
                        import.uri = token.text().to_string();
                        break;
                    }
                }
            }
        }
    }

    // Look for alias
    let mut found_as = false;
    for child in node.children_with_tokens() {
        if let Some(token) = child.as_token() {
            if token.kind() == SyntaxKind::AsKeyword {
                found_as = true;
            } else if found_as && token.kind() == SyntaxKind::Ident {
                import.alias = Some(token.text().to_string());
                break;
            }
        }
    }

    if import.uri.is_empty() {
        None
    } else {
        Some(import)
    }
}

fn extract_inputs(node: &wdl_grammar::SyntaxNode) -> Vec<InputInfo> {
    let mut inputs = Vec::new();
    for child in node.children() {
        if matches!(
            child.kind(),
            SyntaxKind::UnboundDeclNode | SyntaxKind::BoundDeclNode
        ) {
            if let Some(input) = extract_declaration(&child) {
                inputs.push(input);
            }
        }
    }
    inputs
}

fn extract_outputs(node: &wdl_grammar::SyntaxNode) -> Vec<OutputInfo> {
    let mut outputs = Vec::new();
    for child in node.children() {
        if child.kind() == SyntaxKind::BoundDeclNode {
            if let Some(output) = extract_output_declaration(&child) {
                outputs.push(output);
            }
        }
    }
    outputs
}

fn extract_declaration(node: &wdl_grammar::SyntaxNode) -> Option<InputInfo> {
    let mut input = InputInfo {
        name: String::new(),
        wdl_type: String::new(),
        optional: false,
        default_value: None,
    };

    // Find type and name
    for child in node.children() {
        match child.kind() {
            SyntaxKind::PrimitiveTypeNode
            | SyntaxKind::ArrayTypeNode
            | SyntaxKind::MapTypeNode
            | SyntaxKind::PairTypeNode
            | SyntaxKind::ObjectTypeNode
            | SyntaxKind::TypeRefNode => {
                input.wdl_type = child.text().to_string();
                input.optional = child.text().contains_char('?');
            }
            _ => {}
        }
    }

    // Find name
    if let Some(name) = find_identifier_name(&node) {
        input.name = name;
    }

    // For bound declarations, find default value
    if node.kind() == SyntaxKind::BoundDeclNode {
        // Find the expression after the assignment
        let mut found_assignment = false;
        for child in node.children() {
            if found_assignment {
                input.default_value = Some(child.text().to_string());
                break;
            }
            // Look for assignment token in children_with_tokens
            for token_child in child.children_with_tokens() {
                if let Some(token) = token_child.as_token() {
                    if token.kind() == SyntaxKind::Assignment {
                        found_assignment = true;
                        break;
                    }
                }
            }
        }

        // Alternative approach - look through all tokens
        if input.default_value.is_none() {
            let mut found_assignment = false;
            for child in node.children_with_tokens() {
                if let Some(token) = child.as_token() {
                    if token.kind() == SyntaxKind::Assignment {
                        found_assignment = true;
                    }
                } else if found_assignment {
                    if let Some(child_node) = child.as_node() {
                        input.default_value = Some(child_node.text().to_string());
                        break;
                    }
                }
            }
        }
    }

    if input.name.is_empty() {
        None
    } else {
        Some(input)
    }
}

fn extract_output_declaration(node: &wdl_grammar::SyntaxNode) -> Option<OutputInfo> {
    let mut output = OutputInfo {
        name: String::new(),
        wdl_type: String::new(),
        expression: String::new(),
    };

    // Find type and name
    for child in node.children() {
        match child.kind() {
            SyntaxKind::PrimitiveTypeNode
            | SyntaxKind::ArrayTypeNode
            | SyntaxKind::MapTypeNode
            | SyntaxKind::PairTypeNode
            | SyntaxKind::ObjectTypeNode
            | SyntaxKind::TypeRefNode => {
                output.wdl_type = child.text().to_string();
            }
            _ => {}
        }
    }

    // Find name
    if let Some(name) = find_identifier_name(&node) {
        output.name = name;
    }

    // Find expression after assignment
    let mut found_assignment = false;
    for child in node.children_with_tokens() {
        if let Some(token) = child.as_token() {
            if token.kind() == SyntaxKind::Assignment {
                found_assignment = true;
            }
        } else if found_assignment {
            if let Some(child_node) = child.as_node() {
                output.expression = child_node.text().to_string();
                break;
            }
        }
    }

    if output.name.is_empty() {
        None
    } else {
        Some(output)
    }
}

fn extract_command_text(node: &wdl_grammar::SyntaxNode) -> String {
    let mut command_parts = Vec::new();
    for child in node.children_with_tokens() {
        if let Some(token) = child.as_token() {
            match token.kind() {
                SyntaxKind::LiteralCommandText => {
                    command_parts.push(token.text().to_string());
                }
                _ => {}
            }
        } else if let Some(child_node) = child.as_node() {
            if child_node.kind() == SyntaxKind::PlaceholderNode {
                command_parts.push(format!("~{{{}}}", extract_placeholder_expr(&child_node)));
            }
        }
    }
    command_parts.join("")
}

fn extract_placeholder_expr(node: &wdl_grammar::SyntaxNode) -> String {
    for child in node.children() {
        if matches!(
            child.kind(),
            SyntaxKind::NameRefExprNode | SyntaxKind::AccessExprNode | SyntaxKind::CallExprNode
        ) {
            return child.text().to_string();
        }
    }
    String::new()
}

fn extract_runtime_items(node: &wdl_grammar::SyntaxNode) -> Vec<RuntimeItem> {
    let mut items = Vec::new();
    for child in node.children() {
        if child.kind() == SyntaxKind::RuntimeItemNode {
            if let Some(item) = extract_runtime_item(&child) {
                items.push(item);
            }
        }
    }
    items
}

fn extract_runtime_item(node: &wdl_grammar::SyntaxNode) -> Option<RuntimeItem> {
    let mut key = String::new();
    let mut value = String::new();
    let mut found_colon = false;

    for child in node.children_with_tokens() {
        if let Some(token) = child.as_token() {
            match token.kind() {
                SyntaxKind::Ident if key.is_empty() => {
                    key = token.text().to_string();
                }
                SyntaxKind::Colon => {
                    found_colon = true;
                }
                _ => {}
            }
        } else if found_colon && value.is_empty() {
            if let Some(child_node) = child.as_node() {
                value = child_node.text().to_string();
            }
        }
    }

    if key.is_empty() || value.is_empty() {
        None
    } else {
        Some(RuntimeItem { key, value })
    }
}

fn extract_meta_items(node: &wdl_grammar::SyntaxNode) -> Vec<MetaItem> {
    let mut items = Vec::new();
    for child in node.children() {
        if child.kind() == SyntaxKind::MetadataObjectItemNode {
            if let Some(item) = extract_meta_item(&child) {
                items.push(item);
            }
        }
    }
    items
}

fn extract_meta_item(node: &wdl_grammar::SyntaxNode) -> Option<MetaItem> {
    let mut key = String::new();
    let mut value = String::new();
    let mut found_colon = false;

    for child in node.children_with_tokens() {
        if let Some(token) = child.as_token() {
            match token.kind() {
                SyntaxKind::Ident if key.is_empty() => {
                    key = token.text().to_string();
                }
                SyntaxKind::Colon => {
                    found_colon = true;
                }
                _ => {}
            }
        } else if found_colon && value.is_empty() {
            if let Some(child_node) = child.as_node() {
                value = child_node.text().to_string();
            }
        }
    }

    if key.is_empty() || value.is_empty() {
        None
    } else {
        Some(MetaItem { key, value })
    }
}

fn extract_call_info(node: &wdl_grammar::SyntaxNode) -> Option<CallInfo> {
    let mut call = CallInfo {
        name: String::new(),
        target: String::new(),
        alias: None,
        inputs: Vec::new(),
    };

    for child in node.children() {
        match child.kind() {
            SyntaxKind::CallTargetNode => {
                if let Some(name) = find_identifier_name(&child) {
                    call.target = name.clone();
                    call.name = name;
                }
            }
            SyntaxKind::CallAliasNode => {
                if let Some(alias) = find_identifier_name(&child) {
                    call.alias = Some(alias.clone());
                    call.name = alias;
                }
            }
            SyntaxKind::CallInputItemNode => {
                if let Some(input_item) = extract_call_input_item(&child) {
                    call.inputs.push(input_item);
                }
            }
            _ => {}
        }
    }

    if call.target.is_empty() {
        None
    } else {
        Some(call)
    }
}

fn extract_call_input_item(node: &wdl_grammar::SyntaxNode) -> Option<CallInputItem> {
    let mut name = String::new();
    let mut value = String::new();
    let mut found_assignment = false;

    for child in node.children_with_tokens() {
        if let Some(token) = child.as_token() {
            match token.kind() {
                SyntaxKind::Ident if name.is_empty() => {
                    name = token.text().to_string();
                }
                SyntaxKind::Assignment => {
                    found_assignment = true;
                }
                _ => {}
            }
        } else if found_assignment && value.is_empty() {
            if let Some(child_node) = child.as_node() {
                value = child_node.text().to_string();
            }
        }
    }

    if name.is_empty() || value.is_empty() {
        None
    } else {
        Some(CallInputItem { name, value })
    }
}<|MERGE_RESOLUTION|>--- conflicted
+++ resolved
@@ -2,16 +2,13 @@
     CallInfo, CallInputItem, ImportInfo, InputInfo, MetaItem, OutputInfo, RuntimeItem, StructInfo,
     TaskInfo, WdlInfo, WorkflowInfo,
 };
-<<<<<<< HEAD
 use crate::mermaid::{extract_workflow_graph, generate_mermaid};
-=======
 use crate::metadata::BasicWdlMetadata;
->>>>>>> e1bdd991
 use crate::OutputFormat;
 use anyhow::{Context, Result};
 use colored::*;
 use std::fs;
-use std::path::{Path, PathBuf};
+use std::path::PathBuf;
 use wdl_grammar::{SyntaxKind, SyntaxTree};
 
 pub fn parse_command(
@@ -150,7 +147,6 @@
     Ok(())
 }
 
-<<<<<<< HEAD
 pub fn mermaid_command(file: PathBuf, output: Option<PathBuf>) -> Result<()> {
     let content = read_wdl_file(&file)?;
 
@@ -178,9 +174,6 @@
 }
 
 fn read_wdl_file(path: &PathBuf) -> Result<String> {
-=======
-fn read_wdl_file(path: &Path) -> Result<String> {
->>>>>>> e1bdd991
     if !path.exists() {
         anyhow::bail!("File does not exist: {}", path.display());
     }
